--- conflicted
+++ resolved
@@ -1,9 +1,5 @@
 ---
-<<<<<<< HEAD
-title: Automated Burner Wallets App
-=======
 title: Web3 Key Manager App
->>>>>>> 406193c7
 ---
 
 <h1 hidden>This is a hack to prevent the static site generator auto-inserting a title</h1>
